--- conflicted
+++ resolved
@@ -16,15 +16,6 @@
 matplotlib.use('Agg')
 import matplotlib.pyplot as plt
 from matplotlib.patches import Ellipse, Rectangle
-
-
-usage = '''SummaryTable.py  
-    -i  --input_dir             [str]   Input directory of '*_Hits.txt'. Defaults to current directory if left unspecified.
-    -o  --output-dir            [str]   Output directory for results. Defaults to current directory if left unspecified.
-    -f  --read-depth-filter     [str]   Read depth below which insertion events will be ignored. Default is 1
-    -p  --pairwise-correlations                  Perform pairwise correlations. (Requires multiple hit files.)
-    -h  --help                          Show this help message and exit 
-'''
 
 def read_hit_files(files, read_depth_filter=1):
     """Read in the list of hits files.
@@ -874,21 +865,21 @@
     # TODO: the deletions should be listed in the Organisms module instead of here.
     alb_db = GenomicFeatures.default_alb_db()
     mutants_filepath = Shared.get_dependency("albicans/MUTANT COLLECTIONS IN PROGRESS July 5 2017.xlsx")
-    mutants_table = pd.read_excel(mutants_filepath, skiprows=1, header=None, usecols="A")
+    mutants_table = pd.read_excel(mutants_filepath, skiprows=1, header=None, parse_cols="A")
     return set(f.standard_name for f in (alb_db.get_feature_by_name(str(n) + "_A") for n in mutants_table[0]) if f)
 
 @Shared.memoized
 def get_noble_deletions():
     alb_db = GenomicFeatures.default_alb_db()
     mutants_filepath = Shared.get_dependency("albicans/MUTANT COLLECTIONS IN PROGRESS July 5 2017.xlsx")
-    mutants_table = pd.read_excel(mutants_filepath, skiprows=1, header=None, usecols="P")
+    mutants_table = pd.read_excel(mutants_filepath, skiprows=1, header=None, parse_cols="P")
     return set(f.standard_name for f in (alb_db.get_feature_by_name(n.lower()) for n in mutants_table[0]) if f)    
 
 @Shared.memoized
 def get_sanglard_deletions():
     alb_db = GenomicFeatures.default_alb_db()
     mutants_filepath = Shared.get_dependency("albicans/MUTANT COLLECTIONS IN PROGRESS July 5 2017.xlsx")
-    mutants_table = pd.read_excel(mutants_filepath, skiprows=1, header=None, usecols="J")
+    mutants_table = pd.read_excel(mutants_filepath, skiprows=1, header=None, parse_cols="J")
     return set(f.standard_name for f in (alb_db.get_feature_by_name(str(n) + "_A") for n in mutants_table[0]) if f)
 
 @Shared.memoized
@@ -909,7 +900,7 @@
     # or was it but an illusion.
     
     grace_table_path = Shared.get_dependency("albicans/ncomms7741-s2.xls")
-    grace_table = pd.read_excel(grace_table_path, sheet_name=1, #"Essentiality scores",
+    grace_table = pd.read_excel(grace_table_path, sheetname=1, #"Essentiality scores",
                                 skiprows=14, header=None,
                                 names=["orf19 name", "Common", "Description", "Plate", "Position",
                                        "tet growth", "5-FOA excision", "dox growth", "Essentiality Concordance  (Y/N)",
@@ -1276,13 +1267,15 @@
     
     return read_map
 
-if __name__ == "__main__":    
-    parser = argparse.ArgumentParser(usage=usage)
-    
-    parser.add_argument("-i", "--input-dir", default='.')
-    parser.add_argument("-o", "--output-dir", default='.')
-    parser.add_argument("-f", "--read-depth-filter", type=int, default=1)
-    parser.add_argument("-c", "--pairwise-correlations", default=False, action='store_true')
+if __name__ == "__main__":
+    parser = argparse.ArgumentParser()
+    
+    hit_file_template = "*_Hits.txt"
+    
+    parser.add_argument("-i", "--input-dir", default='.', help=("Input directory of '%s'. Default: current directory." % hit_file_template))
+    parser.add_argument("-o", "--output-dir", default='.', help="Output directory for results. Default: current directory.")
+    parser.add_argument("-f", "--read-depth-filter", type=int, default=1, help="Read depth below which insertion events will be ignored. Default: %(default)s.")
+    parser.add_argument("-c", "--pairwise-correlations", default=False, action='store_true', help="Perform pairwise correlations (requires multiple hit files). Default: don't perform.")
     args = parser.parse_args()
     
     input_dir = args.input_dir
@@ -1290,12 +1283,15 @@
     read_depth_filter = args.read_depth_filter
     pairwise_correlations = args.pairwise_correlations
     
+    input_file_paths = sorted(glob.glob(os.path.join(input_dir, hit_file_template)))
+    input_filenames = [os.path.split(file_path)[-1][:-9] for file_path in input_file_paths]
+    
+    if not input_filenames:
+        print "ERROR: no hit files matching the '%s' template were found in the input folder (%s), aborting." % (hit_file_template, args.input_dir)
+        import sys; sys.exit(1)
+    
     Shared.make_dir(output_dir)
-    
     alb_db = GenomicFeatures.default_alb_db()
-    
-    input_file_paths = sorted(glob.glob(os.path.join(input_dir, "*_Hits.txt")))
-    input_filenames = [os.path.split(file_path)[-1][:-9] for file_path in input_file_paths]
     
     all_hits = read_hit_files(input_file_paths, read_depth_filter)
 
@@ -1379,30 +1375,17 @@
         # as the relationships between the values stay the same no matter what
         # base is used. Only the axis labels change.
         log_read_map = transform_chrom_map_with_log(make_read_map(hits, bin_size), 10)
-<<<<<<< HEAD
         log_hit_map = transform_chrom_map_with_log(make_hit_map(hits, bin_size), 10)
         
-        draw_chrom_map(log_read_map, bin_size, "Log10 reads/10000 bps", 7, math.log(10, 10), os.path.join(output_dir, "log10_read_map.%s.png" % fname))
-        draw_chrom_map(log_hit_map, bin_size, "Log10 hits/10000 bps", 4, math.log(5, 10), os.path.join(output_dir, "log10_hit_map.%s.png" % fname))
+        draw_chrom_map(log_read_map, bin_size, "Log10 reads/10000 bps", 7, math.log(10, 10), os.path.join(output_dir, "%s.log10_read_map.png" % fname))
+        draw_chrom_map(log_hit_map, bin_size, "Log10 hits/10000 bps", 4, math.log(5, 10), os.path.join(output_dir, "%s.log10_hit_map.png" % fname))
      
-=======
-           
-        all_hits_sorted = sorted(sum(hit_map.values(), []))
-        max_hits = int( round(max(all_hits_sorted), -2) + 100 )
-        bottom_cut = int( round(all_hits_sorted[int(len(all_hits_sorted) * 0.5)], -2) + 100 )
-        bottom_cut = min(map(max, hit_map.values())) / 100 * 100 + 100
-        draw_chrom_map(hit_map, bin_size, "Hits/10000 bps", bottom_cut, os.path.join(output_dir, "%s.hit_map.png" % fname))
-          
-        draw_chrom_map(log_read_map, bin_size, "Log10 reads/10000 bps", 7, os.path.join(output_dir, "%s.log10_read_map.png" % fname))
-        draw_chrom_map(read_map, bin_size, "Reads/10000 bps", 100000, os.path.join(output_dir, "%s.read_map.png" % fname))
-    
->>>>>>> a63d1594
     # More correlations than you can shake a stick at:
     #   This first set can only be calculated if have multiple files, the rest do not require that
     if pairwise_correlations:
         perform_pairwise_correlations(input_filenames,
-                                    [a.values() for a in all_analyzed],
-                                    os.path.join(output_dir, "correlations"))
+                                      [a.values() for a in all_analyzed],
+                                      os.path.join(output_dir, "correlations"))
     
     for fname, analysis in zip(input_filenames, all_analyzed):
         write_analyzed_alb_records(analysis.values(), os.path.join(output_dir, fname + "_analysis.csv"))
